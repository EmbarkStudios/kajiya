--- conflicted
+++ resolved
@@ -256,7 +256,6 @@
             vk_sync::AccessType::ComputeShaderReadSampledImageOrUniformTexelBuffer,
         );
 
-<<<<<<< HEAD
         let (irradiance_tex, ray_tex, mut temporal_reservoir_tex) = {
             let (mut irradiance_output_tex, irradiance_history_tex) =
                 self.temporal_irradiance_tex.get_output_and_history(
@@ -300,6 +299,7 @@
             .read(&ray_history_tex)
             .read(&reservoir_history_tex)
             .read(reprojection_map)
+            .bind(surfel_gi)
             .write(&mut irradiance_output_tex)
             .write(&mut ray_output_tex)
             .write(&mut hit0_tex)
@@ -369,33 +369,6 @@
 
             irradiance_output_tex
         };
-=======
-        SimpleRenderPass::new_rt(
-            rg.add_pass("rtdgi trace"),
-            "/shaders/rtdgi/trace_diffuse.rgen.hlsl",
-            &[
-                "/shaders/rt/gbuffer.rmiss.hlsl",
-                "/shaders/rt/shadow.rmiss.hlsl",
-            ],
-            &["/shaders/rt/gbuffer.rchit.hlsl"],
-        )
-        .read(&gbuffer_depth.gbuffer)
-        .read_aspect(&gbuffer_depth.depth, vk::ImageAspectFlags::DEPTH)
-        .read(&reprojected_history_tex)
-        .read(ssao_img)
-        .read(&ranking_tile_buf)
-        .read(&scambling_tile_buf)
-        .read(&sobol_buf)
-        .bind(surfel_gi)
-        .write(&mut hit0_tex)
-        .read_array(&csgi_volume.indirect)
-        .read_array(&csgi_volume.subray_indirect)
-        .read_array(&csgi_volume.opacity)
-        .read(sky_cube)
-        .constants((gbuffer_desc.extent_inv_extent_2d(),))
-        .raw_descriptor_set(1, bindless_descriptor_set)
-        .trace_rays(tlas, hit0_tex.desc().extent);
->>>>>>> e37f8fd0
 
         let filtered_tex = self.temporal(
             rg,
