--- conflicted
+++ resolved
@@ -422,19 +422,11 @@
                             .speed(0.02)
                             .build(ui, &mut ctx.world_renderer.sun_size_multiplier);
 
-<<<<<<< HEAD
-                        ui.checkbox(
-                            im_str!("Reflection reservoir resampling"),
-                            &mut ctx.world_renderer.rtr.reservoir_resampling,
-                        );
-
                         ui.checkbox(
                             im_str!("Show world radiance cache"),
                             &mut ctx.world_renderer.debug_show_wrc,
                         );
 
-=======
->>>>>>> 625a6c08
                         if ui.radio_button_bool(
                             im_str!("Move sun"),
                             left_click_edit_mode == LeftClickEditMode::MoveSun,
